--- conflicted
+++ resolved
@@ -123,35 +123,6 @@
         let addr_in_bits = idx * num_bits;
         let addr = addr_in_bits >> 3;
         let bit_shift = addr_in_bits & 7;
-<<<<<<< HEAD
-        if cfg!(feature = "simdcompression") {
-            // for simdcompression,
-            // the bitpacker is only used for fastfields,
-            // and we expect them to be always padded.
-            debug_assert!(
-                addr + 8 <= data.len(),
-                "The fast field field should have been padded with 7 bytes."
-            );
-            let val_unshifted_unmasked: u64 = unsafe { *(data[addr..].as_ptr() as *const u64) };
-            let val_shifted = (val_unshifted_unmasked >> bit_shift) as u64;
-            (val_shifted & mask)
-        }
-        else {
-            let val_unshifted_unmasked: u64;
-            if addr + 8 <= data.len() {
-                val_unshifted_unmasked = unsafe { *(data[addr..].as_ptr() as *const u64) };
-            }
-            else {
-                let mut buffer = [0u8; 8];
-                for i in addr..data.len() {
-                    buffer[i - addr] += data[i];
-                }
-                val_unshifted_unmasked = unsafe { *(buffer[..].as_ptr() as *const u64) };
-            }
-            let val_shifted = (val_unshifted_unmasked >> bit_shift) as u64;
-            (val_shifted & mask)
-        }
-=======
         debug_assert!(
             addr + 8 <= data.len(),
             "The fast field field should have been padded with 7 bytes."
@@ -159,7 +130,6 @@
         let val_unshifted_unmasked: u64 = unsafe { *(data[addr..].as_ptr() as *const u64) };
         let val_shifted = (val_unshifted_unmasked >> bit_shift) as u64;
         (val_shifted & mask)
->>>>>>> f8710bd4
     }
 
     pub fn get_range(&self, start: u32, output: &mut [u64]) {
