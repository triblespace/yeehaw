use compression::{NUM_DOCS_PER_BLOCK, BlockDecoder, VIntDecoder};
use DocId;
use postings::{Postings, FreqHandler, DocSet, HasLen, SkipResult};
use std::num::Wrapping;
use fastfield::DeleteBitSet;


const EMPTY_DATA: [u8; 0] = [0u8; 0];

/// `SegmentPostings` represents the inverted list or postings associated to
/// a term in a `Segment`.
///
/// As we iterate through the `SegmentPostings`, the frequencies are optionally decoded.
/// Positions on the other hand, are optionally entirely decoded upfront.
pub struct SegmentPostings<'a> {
    len: usize,
    block_len: usize,
    doc_offset: u32,
    block_decoder: BlockDecoder,
    freq_handler: FreqHandler,
    remaining_data: &'a [u8],
    cur: Wrapping<usize>,
    delete_bitset: DeleteBitSet,
}

impl<'a> SegmentPostings<'a> {
    fn load_next_block(&mut self) {
        let num_remaining_docs = self.len - self.cur.0;
        if num_remaining_docs >= NUM_DOCS_PER_BLOCK {
            self.remaining_data =
                self.block_decoder
                    .uncompress_block_sorted(self.remaining_data, self.doc_offset);
            self.remaining_data = self.freq_handler.read_freq_block(self.remaining_data);
            self.doc_offset = self.block_decoder.output(NUM_DOCS_PER_BLOCK - 1);
            self.block_len = NUM_DOCS_PER_BLOCK;
        } else {
<<<<<<< HEAD
            self.remaining_data = self.block_decoder
                .uncompress_vint_sorted(self.remaining_data, self.doc_offset, num_remaining_docs);
            self.freq_handler.read_freq_vint(self.remaining_data, num_remaining_docs);
            self.block_len = num_remaining_docs;
=======
            self.remaining_data =
                self.block_decoder
                    .uncompress_vint_sorted(self.remaining_data,
                                            self.doc_offset,
                                            num_remaining_docs);
            self.freq_handler
                .read_freq_vint(self.remaining_data, num_remaining_docs);
>>>>>>> 0606a8ae
        }
    }

    /// Reads a Segment postings from an &[u8]
    ///
    /// * `len` - number of document in the posting lists.
    /// * `data` - data array. The complete data is not necessarily used.
    /// * `freq_handler` - the freq handler is in charge of decoding
    ///   frequencies and/or positions
    pub fn from_data(len: u32,
                     data: &'a [u8],
                     delete_bitset: &'a DeleteBitSet,
                     freq_handler: FreqHandler)
                     -> SegmentPostings<'a> {
        SegmentPostings {
            len: len as usize,
            block_len: len as usize,
            doc_offset: 0,
            block_decoder: BlockDecoder::new(),
            freq_handler: freq_handler,
            remaining_data: data,
            cur: Wrapping(usize::max_value()),
            delete_bitset: delete_bitset.clone(),
        }
    }

    /// Returns an empty segment postings object
    pub fn empty() -> SegmentPostings<'static> {
        SegmentPostings {
            len: 0,
            block_len: 0,
            doc_offset: 0,
            block_decoder: BlockDecoder::new(),
            freq_handler: FreqHandler::new_without_freq(),
            remaining_data: &EMPTY_DATA,
            delete_bitset: DeleteBitSet::empty(),
            cur: Wrapping(usize::max_value()),
        }
    }

    /// Index within a block is used as an address when
    /// interacting with the `FreqHandler`
    fn index_within_block(&self) -> usize {
        self.cur.0 % NUM_DOCS_PER_BLOCK
    }

    /// Sets the current position to a location relative
    /// to the current block
    #[inline]
    fn set_within_block(&mut self, inner_pos: usize) {
        self.cur = Wrapping(self.cur.0 & !(NUM_DOCS_PER_BLOCK - 1)) + Wrapping(inner_pos)
    }
}


impl<'a> DocSet for SegmentPostings<'a> {
    // goes to the next element.
    // next needs to be called a first time to point to the correct element.
    #[inline]
    fn advance(&mut self) -> bool {
        loop {
            self.cur += Wrapping(1);
            if self.cur.0 >= self.len {
                return false;
            }
            if self.index_within_block() == 0 {
                self.load_next_block();
            }
            if !self.delete_bitset.is_deleted(self.doc()) {
                return true;
            }
        }
    }

    fn skip_next(&mut self, target: DocId) -> SkipResult {
        if !self.advance() {
            return SkipResult::End;
        }

        let mut pos = self.index_within_block();
        // skip blocks until one that might contain the target
        loop {
            // check if we need to go to the next block
            if target > self.block_decoder.output(self.block_len - 1) {
                self.cur += Wrapping(self.block_len - pos);
                self.load_next_block();
                pos = 0;

                // there was no more data
                if self.cur.0 == self.len {
                    return SkipResult::End;
                }
            } else if target < self.block_decoder.output(pos) {
                // We've overpassed the target after the first `advance` call
                // or we're at the beginning of a block.
                // Either way, we're on the first `DocId` greater than `target`
                return SkipResult::OverStep;
            } else {
                break;
            }
        }

        debug_assert!(target >= self.block_decoder.output(pos));
        debug_assert!(target <= self.block_decoder.output(self.block_len - 1));

        // we're in the right block, do a binary search
        let mut start = pos;
        let mut count = self.block_len - start;
        while count > 0 {
            let step = count / 2;
            let mid = start + step;
            let doc = self.block_decoder.output(mid);
            if doc < target {
                start = mid + 1;
                count -= step + 1;
            } else if doc > target {
                count = step;
            } else {
                self.set_within_block(mid);

                if !self.delete_bitset.is_deleted(doc) {
                    return SkipResult::Reached;
                }

                if self.advance() {
                    return SkipResult::OverStep;
                }
                return SkipResult::End;
            }
        }

        // `doc` is now >= `target`
        let doc = self.block_decoder.output(start);
        self.set_within_block(start);

        if !self.delete_bitset.is_deleted(doc) {
            if doc == target {
                return SkipResult::Reached;
            } else {
                return SkipResult::OverStep;
            }
        }

        if self.advance() {
            return SkipResult::OverStep;
        }
        return SkipResult::End;
    }

    #[inline]
    fn doc(&self) -> DocId {
        self.block_decoder.output(self.index_within_block())
    }
}

impl<'a> HasLen for SegmentPostings<'a> {
    fn len(&self) -> usize {
        self.len
    }
}

impl<'a> Postings for SegmentPostings<'a> {
    fn term_freq(&self) -> u32 {
        self.freq_handler.freq(self.index_within_block())
    }

    fn positions(&self) -> &[u32] {
        self.freq_handler.positions(self.index_within_block())
    }
}<|MERGE_RESOLUTION|>--- conflicted
+++ resolved
@@ -34,12 +34,6 @@
             self.doc_offset = self.block_decoder.output(NUM_DOCS_PER_BLOCK - 1);
             self.block_len = NUM_DOCS_PER_BLOCK;
         } else {
-<<<<<<< HEAD
-            self.remaining_data = self.block_decoder
-                .uncompress_vint_sorted(self.remaining_data, self.doc_offset, num_remaining_docs);
-            self.freq_handler.read_freq_vint(self.remaining_data, num_remaining_docs);
-            self.block_len = num_remaining_docs;
-=======
             self.remaining_data =
                 self.block_decoder
                     .uncompress_vint_sorted(self.remaining_data,
@@ -47,7 +41,7 @@
                                             num_remaining_docs);
             self.freq_handler
                 .read_freq_vint(self.remaining_data, num_remaining_docs);
->>>>>>> 0606a8ae
+            self.block_len = num_remaining_docs;
         }
     }
 
